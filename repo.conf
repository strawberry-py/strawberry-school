--- conflicted
+++ resolved
@@ -1,12 +1,8 @@
 [repository]
 name = school
 modules =
-<<<<<<< HEAD
 	review
 	school
 	teacherchannel
-=======
-	teacherchannel
 	studyplan
-	semester_reset
->>>>>>> 90c4763a
+	semester_reset