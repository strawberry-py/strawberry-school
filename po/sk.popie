--- conflicted
+++ resolved
@@ -1,4 +1,3 @@
-<<<<<<< HEAD
 msgid Your positive vote has been counted.
 msgstr
 
@@ -300,7 +299,8 @@
 msgstr
 
 msgid Teaches
-=======
+msgstr
+
 msgid Cannot find specified roles, aborting.
 msgstr
 
@@ -335,7 +335,6 @@
 msgstr
 
 msgid Done.
->>>>>>> 90c4763a
 msgstr
 
 msgid No teacher channels are set.
